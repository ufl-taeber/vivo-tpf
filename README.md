<<<<<<< HEAD
# Experiments with TPF and VIVO

We are developing some JavaScript primitives that use Ajax to make TPF calls to VIVO.  The primitives use the "path" concept from the VIVO Pump -- given a URI, fiollow the path from the uri to the predicate to the object references to their predicates to literals, or deeper.  In this way,
we can bundle up the paths and reduce the complexity to calls that do things like "get all the pubs for this individual"

Using this approach we can demonstrate the production of profiles, visualizations and reports, all written in JavaScript and using just the open public TPF API of VIVO.

# Note 

The TPF features needed are available in OpenVIVO http://openvivo.org.  Anyone can develop software and use the OpenVIVO TPF endpoint.
=======
# vivo-tpf

A Javascript experiment to use the TPF API of Vitro to build some access functions that can be used to populate a profile page with data.
In this way, we get a simple HTML page with CSS identified elements, and use the DOM from Javascript to populate identified elements.

If successful, we should be able to build a set of Javascript functions for each of the 56 things that can appear on a profile.  Each
function is a simple combination of four fundamentals -- getObject, getLiteral, loop, and show.  We should also be able to hide the 
ontology access in these functions, allowing full separation of model, function, and display. At least, that's the hope.

*This is early work*

To try it, load the vivo.html into a browser from a directory which has vivo.js available.  The code runs against the open 
TPF API of OpenVIVO.  No authentication is required.  Should display a simple profile.

*Known bugs*

The code needs work around Javascript closures.
>>>>>>> 72c9be17
<|MERGE_RESOLUTION|>--- conflicted
+++ resolved
@@ -1,15 +1,3 @@
-<<<<<<< HEAD
-# Experiments with TPF and VIVO
-
-We are developing some JavaScript primitives that use Ajax to make TPF calls to VIVO.  The primitives use the "path" concept from the VIVO Pump -- given a URI, fiollow the path from the uri to the predicate to the object references to their predicates to literals, or deeper.  In this way,
-we can bundle up the paths and reduce the complexity to calls that do things like "get all the pubs for this individual"
-
-Using this approach we can demonstrate the production of profiles, visualizations and reports, all written in JavaScript and using just the open public TPF API of VIVO.
-
-# Note 
-
-The TPF features needed are available in OpenVIVO http://openvivo.org.  Anyone can develop software and use the OpenVIVO TPF endpoint.
-=======
 # vivo-tpf
 
 A Javascript experiment to use the TPF API of Vitro to build some access functions that can be used to populate a profile page with data.
@@ -26,5 +14,4 @@
 
 *Known bugs*
 
-The code needs work around Javascript closures.
->>>>>>> 72c9be17
+The code needs work around Javascript closures.